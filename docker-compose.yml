--- conflicted
+++ resolved
@@ -35,12 +35,8 @@
       context: ./frontend
       dockerfile: Dockerfile
       args:
-<<<<<<< HEAD
-        VITE_API_BASE_URL: https://geojson-utility.ondc.tech/
-=======
         VITE_API_BASE_URL: http://localhost:8000
     restart: always
->>>>>>> a58b8668
     ports:
       - "7000:80"
     depends_on:
